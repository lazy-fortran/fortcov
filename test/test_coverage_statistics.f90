program test_coverage_statistics
    use coverage_model
    use coverage_statistics
    use string_utils, only: format_percentage, format_integer, compress_ranges
    implicit none
    
    ! Test results tracking
    integer :: test_count = 0
    integer :: pass_count = 0
    
    write(*,*) "Running coverage_statistics tests..."
    
    ! Test 1: Calculate 100% line coverage
    call test_calculate_100_percent_line_coverage()
    
    ! Test 2: Calculate partial line coverage  
    call test_calculate_partial_line_coverage()
    
    ! Test 3: Calculate 0% coverage
    call test_calculate_zero_coverage()
    
    ! Test 4: Calculate branch coverage
    call test_calculate_branch_coverage()
    
    ! Test 5: Calculate function coverage
    call test_calculate_function_coverage()
    
    ! Test 6: Aggregate multiple files
    call test_aggregate_file_coverage()
    
    ! Test 7: Handle non-executable lines
    call test_handle_nonexecutable_lines()
    
    ! Test 8: Compress missing line ranges
    call test_compress_missing_ranges()
    
    ! Test 9: Module-level statistics
    call test_module_level_statistics()
    
    ! Test 10: Empty file handling
    call test_empty_file_handling()
    
    ! Test 11: Branch coverage lcov compliance
    call test_branch_coverage_lcov_compliance()
    
    ! Report results
    write(*,*) ""
    write(*,'(A,I0,A,I0,A,I0,A)') "Tests: ", test_count, ", Passed: ", &
               pass_count, " (", (pass_count * 100) / test_count, "%)"
    
    if (pass_count /= test_count) then
        stop 1  ! Exit with error code
    end if
    
contains

    subroutine assert(condition, test_name, expected, actual)
        logical, intent(in) :: condition
        character(len=*), intent(in) :: test_name
        character(len=*), intent(in) :: expected, actual
        
        test_count = test_count + 1
        if (condition) then
            write(*,'(A,A)') "PASS: ", test_name
            pass_count = pass_count + 1
        else
            write(*,'(A,A)') "FAIL: ", test_name
            write(*,'(A,A)') "  Expected: ", expected
            write(*,'(A,A)') "  Actual:   ", actual
        end if
    end subroutine assert

    ! Test 1: Calculate 100% line coverage
    ! Given: coverage_data_t with 10 lines, all executed
    ! When: Calling calculate_line_coverage()
    ! Then: Should return coverage_stats_t with percentage=100.0
    subroutine test_calculate_100_percent_line_coverage()
        type(coverage_data_t) :: coverage_data
        type(coverage_stats_t) :: stats
        type(coverage_line_t) :: lines(10)
        type(coverage_file_t) :: file_cov
        integer :: i
        
        ! Given: Create 10 lines, all executed
        do i = 1, 10
            lines(i) = coverage_line_t(execution_count=5, line_number=i, &
                                     filename="test.f90", is_executable=.true.)
        end do
        
        file_cov = coverage_file_t("test.f90", lines)
        coverage_data = coverage_data_t([file_cov])
        
        ! When: Calculate line coverage
        stats = calculate_line_coverage(coverage_data)
        
        ! Then: Should return 100.0%
        call assert(abs(stats%percentage - 100.0) < 0.001, &
                   "100% line coverage", "100.0", &
                   trim(format_percentage(real(stats%percentage), 1)))
    end subroutine test_calculate_100_percent_line_coverage

    ! Test 2: Calculate partial line coverage
    ! Given: coverage_data_t with 10 lines, 7 executed
    ! When: Calling calculate_line_coverage()
    ! Then: Should return percentage=70.0, missing_ranges="4-5, 8"
    subroutine test_calculate_partial_line_coverage()
        type(coverage_data_t) :: coverage_data
        type(coverage_stats_t) :: stats
        type(coverage_line_t) :: lines(10)
        type(coverage_file_t) :: file_cov
        integer :: i
        integer :: exec_counts(10) = [1, 1, 1, 0, 0, 1, 1, 0, 1, 1]
        
        ! Given: Create 10 lines, 7 executed (missing lines 4,5,8)
        do i = 1, 10
            lines(i) = coverage_line_t(execution_count=exec_counts(i), &
                                     line_number=i, filename="test.f90", &
                                     is_executable=.true.)
        end do
        
        file_cov = coverage_file_t("test.f90", lines)
        coverage_data = coverage_data_t([file_cov])
        
        ! When: Calculate line coverage
        stats = calculate_line_coverage(coverage_data)
        
        ! Then: Should return 70.0%
        call assert(abs(stats%percentage - 70.0) < 0.001, &
                   "70% line coverage", "70.0", &
                   trim(format_percentage(real(stats%percentage), 1)))
        
        ! And: Missing ranges should be "4-5, 8"
        call assert(trim(stats%missing_ranges) == "4-5, 8", &
                   "missing ranges", "4-5, 8", &
                   trim(stats%missing_ranges))
    end subroutine test_calculate_partial_line_coverage

    ! Test 3: Calculate 0% coverage
    ! Given: coverage_data_t with all execution_count=0
    ! When: Calling calculate_line_coverage()
    ! Then: Should return percentage=0.0
    subroutine test_calculate_zero_coverage()
        type(coverage_data_t) :: coverage_data
        type(coverage_stats_t) :: stats
        type(coverage_line_t) :: lines(5)
        type(coverage_file_t) :: file_cov
        integer :: i
        
        ! Given: Create 5 lines, none executed
        do i = 1, 5
            lines(i) = coverage_line_t(execution_count=0, line_number=i, &
                                     filename="test.f90", is_executable=.true.)
        end do
        
        file_cov = coverage_file_t("test.f90", lines)
        coverage_data = coverage_data_t([file_cov])
        
        ! When: Calculate line coverage
        stats = calculate_line_coverage(coverage_data)
        
        ! Then: Should return 0.0%
        call assert(abs(stats%percentage - 0.0) < 0.001, &
                   "0% line coverage", "0.0", &
                   trim(format_percentage(real(stats%percentage), 1)))
    end subroutine test_calculate_zero_coverage

    ! Test 4: Calculate branch coverage  
    ! Given: 4 branches with different coverage patterns
    ! When: Calling calculate_branch_coverage() with lcov standard
    ! Then: Should return percentage=75.0 (3/4 branches covered)
    subroutine test_calculate_branch_coverage()
        type(coverage_data_t) :: coverage_data
        type(coverage_stats_t) :: stats
        type(coverage_branch_t) :: branches(4)
        type(coverage_function_t) :: func
        type(coverage_file_t) :: file_cov
        
        ! Given: Create branches with different coverage patterns
        branches(1) = coverage_branch_t(taken_count=5, not_taken_count=3, &
                                       branch_id=1, line_number=10, &
                                       filename="test.f90")  ! Covered (lcov)
        branches(2) = coverage_branch_t(taken_count=2, not_taken_count=4, &
                                       branch_id=2, line_number=15, &
                                       filename="test.f90")  ! Covered (lcov)
        branches(3) = coverage_branch_t(taken_count=1, not_taken_count=0, &
                                       branch_id=3, line_number=20, &
                                       filename="test.f90")  ! Covered (lcov)
        branches(4) = coverage_branch_t(taken_count=0, not_taken_count=0, &
                                       branch_id=4, line_number=25, &
                                       filename="test.f90")  ! Not covered
        
        func = coverage_function_t("test_func", "test_mod", .false., 1, &
                                  5, "test.f90")
        func%branches = branches
        file_cov = coverage_file_t("test.f90", [coverage_line_t(1, 1, &
                                  "test.f90", .true.)])
        file_cov%functions = [func]
        coverage_data = coverage_data_t([file_cov])
        
        ! When: Calculate branch coverage
        stats = calculate_branch_coverage(coverage_data)
        
<<<<<<< HEAD
        ! Then: Should return 50.0% (2 out of 4 fully covered)
        call assert(abs(stats%percentage - 50.0) < 0.001, &
                   "50% branch coverage", "50.0", &
=======
        ! Then: Should return 75.0% (3 out of 4 branches covered per lcov)
        call assert(abs(stats%percentage - 75.0) < 0.01, &
                   "75% branch coverage (lcov)", "75.0", &
>>>>>>> f2d54648
                   trim(format_percentage(real(stats%percentage), 1)))
    end subroutine test_calculate_branch_coverage

    ! Test 5: Calculate function coverage
    ! Given: 5 functions: 3 called, 2 never called
    ! When: Calling calculate_function_coverage()
    ! Then: Should return percentage=60.0
    subroutine test_calculate_function_coverage()
        type(coverage_data_t) :: coverage_data
        type(coverage_stats_t) :: stats
        type(coverage_function_t) :: functions(5)
        type(coverage_file_t) :: file_cov
        integer :: i
        integer :: exec_counts(5) = [1, 0, 5, 0, 2]  ! 3 called, 2 not
        
        ! Given: Create 5 functions, 3 called
        do i = 1, 5
            functions(i) = coverage_function_t(name="func"//char(48+i), &
                                              parent_module="test_mod", &
                                              is_module_procedure=.false., &
                                              execution_count=exec_counts(i), &
                                              line_number=i*10, &
                                              filename="test.f90")
        end do
        
        file_cov = coverage_file_t("test.f90", [coverage_line_t(1, 1, &
                                  "test.f90", .true.)])
        file_cov%functions = functions
        coverage_data = coverage_data_t([file_cov])
        
        ! When: Calculate function coverage
        stats = calculate_function_coverage(coverage_data)
        
        ! Then: Should return 60.0%
        call assert(abs(stats%percentage - 60.0) < 0.001, &
                   "60% function coverage", "60.0", &
                   trim(format_percentage(real(stats%percentage), 1)))
    end subroutine test_calculate_function_coverage

    ! Test 6: Aggregate multiple files
    ! Given: File A (80% coverage), File B (60% coverage)
    ! When: Calling aggregate_file_coverage()
    ! Then: Should return weighted average based on line counts
    subroutine test_aggregate_file_coverage()
        type(coverage_data_t) :: coverage_data
        type(coverage_stats_t) :: stats
        type(coverage_line_t) :: lines_a(10), lines_b(5)
        type(coverage_file_t) :: files(2)
        integer :: i
        
        ! Given: File A with 10 lines, 8 covered (80%)
        do i = 1, 10
            if (i <= 8) then
                lines_a(i) = coverage_line_t(execution_count=1, &
                           line_number=i, filename="a.f90", &
                           is_executable=.true.)
            else
                lines_a(i) = coverage_line_t(execution_count=0, &
                           line_number=i, filename="a.f90", &
                           is_executable=.true.)
            end if
        end do
        
        ! File B with 5 lines, 3 covered (60%)
        do i = 1, 5
            if (i <= 3) then
                lines_b(i) = coverage_line_t(execution_count=1, &
                           line_number=i, filename="b.f90", &
                           is_executable=.true.)
            else
                lines_b(i) = coverage_line_t(execution_count=0, &
                           line_number=i, filename="b.f90", &
                           is_executable=.true.)
            end if
        end do
        
        files(1) = coverage_file_t("a.f90", lines_a)
        files(2) = coverage_file_t("b.f90", lines_b)
        coverage_data = coverage_data_t(files)
        
        ! When: Calculate aggregate coverage
        stats = calculate_line_coverage(coverage_data)
        
        ! Then: Should return weighted average: (8+3)/(10+5) = 11/15 = 73.33%
        call assert(abs(stats%percentage - 73.33) < 0.1, &
                   "aggregate file coverage", "73.33", &
                   trim(format_percentage(real(stats%percentage), 2)))
    end subroutine test_aggregate_file_coverage

    ! Test 7: Handle non-executable lines
    ! Given: File with 20 lines, 10 executable, 8 covered
    ! When: Calculating coverage
    ! Then: Should return 80.0% (8/10, not 8/20)
    subroutine test_handle_nonexecutable_lines()
        type(coverage_data_t) :: coverage_data
        type(coverage_stats_t) :: stats
        type(coverage_line_t) :: lines(20)
        type(coverage_file_t) :: file_cov
        integer :: i
        
        ! Given: 20 lines, only even numbers executable, 8 of 10 covered
        do i = 1, 20
            if (mod(i, 2) == 0) then  ! Even lines executable
                if (i <= 16) then     ! First 8 executable lines covered
                    lines(i) = coverage_line_t(execution_count=1, &
                             line_number=i, filename="test.f90", &
                             is_executable=.true.)
                else                  ! Last 2 executable lines not covered
                    lines(i) = coverage_line_t(execution_count=0, &
                             line_number=i, filename="test.f90", &
                             is_executable=.true.)
                end if
            else  ! Odd lines not executable
                lines(i) = coverage_line_t(execution_count=0, &
                         line_number=i, filename="test.f90", &
                         is_executable=.false.)
            end if
        end do
        
        file_cov = coverage_file_t("test.f90", lines)
        coverage_data = coverage_data_t([file_cov])
        
        ! When: Calculate coverage
        stats = calculate_line_coverage(coverage_data)
        
        ! Then: Should return 80.0% (8 covered / 10 executable)
        call assert(abs(stats%percentage - 80.0) < 0.001, &
                   "non-executable lines", "80.0", &
                   trim(format_percentage(real(stats%percentage), 1)))
    end subroutine test_handle_nonexecutable_lines

    ! Test 8: Compress missing line ranges
    ! Given: Uncovered lines [3,4,5,10,11,20]
    ! When: Generating missing_ranges string
    ! Then: Should return "3-5, 10-11, 20"
    subroutine test_compress_missing_ranges()
        integer :: missing_lines(6) = [3, 4, 5, 10, 11, 20]
        character(len=:), allocatable :: result
        
        ! When: Compressing ranges
        result = compress_ranges(missing_lines)
        
        ! Then: Should return compressed format
        call assert(trim(result) == "3-5, 10-11, 20", &
                   "compress missing ranges", "3-5, 10-11, 20", &
                   trim(result))
    end subroutine test_compress_missing_ranges

    ! Test 9: Module-level statistics
    ! Given: Module with multiple procedures
    ! When: Calculating module coverage
    ! Then: Should aggregate all procedures within module
    subroutine test_module_level_statistics()
        type(coverage_data_t) :: coverage_data
        type(module_stats_t) :: stats
        type(coverage_function_t) :: functions(3)
        type(coverage_file_t) :: file_cov
        
        ! Given: Module with 3 procedures, 2 covered
        functions(1) = coverage_function_t("proc1", "my_module", .true., &
                                          5, 10, "test.f90")
        functions(2) = coverage_function_t("proc2", "my_module", .true., &
                                          0, 20, "test.f90")
        functions(3) = coverage_function_t("proc3", "my_module", .true., &
                                          3, 30, "test.f90")
        
        file_cov = coverage_file_t("test.f90", [coverage_line_t(1, 1, &
                                  "test.f90", .true.)])
        file_cov%functions = functions
        coverage_data = coverage_data_t([file_cov])
        
        ! When: Calculate module statistics
        stats = calculate_module_coverage(coverage_data, "my_module")
        
        ! Then: Should return module-level stats
        call assert(abs(stats%function_percentage - 66.67) < 0.1, &
                   "module function coverage", "66.67", &
                   trim(format_percentage(real(stats%function_percentage), 2)))
    end subroutine test_module_level_statistics

    ! Test 10: Empty file handling
    ! Given: coverage_data_t with no executable lines
    ! When: Calculating statistics
    ! Then: Should return 100.0% (no lines to cover)
    subroutine test_empty_file_handling()
        type(coverage_data_t) :: coverage_data
        type(coverage_stats_t) :: stats
        type(coverage_file_t) :: file_cov
        
        ! Given: Empty file with no lines
        file_cov = coverage_file_t("empty.f90", [coverage_line_t(0, 1, &
                                  "empty.f90", .false.)])
        coverage_data = coverage_data_t([file_cov])
        
        ! When: Calculate coverage
        stats = calculate_line_coverage(coverage_data)
        
        ! Then: Should return 100.0% (no executable lines to cover)
        call assert(abs(stats%percentage - 100.0) < 0.001, &
                   "empty file handling", "100.0", &
                   trim(format_percentage(real(stats%percentage), 1)))
    end subroutine test_empty_file_handling

    ! Test 11: Branch coverage lcov compliance  
    ! Given: Branches with only taken_count > 0 (no not_taken_count)
    ! When: Calculating branch coverage with lcov standard
    ! Then: Should count branch as covered (current implementation fails)
    subroutine test_branch_coverage_lcov_compliance()
        type(coverage_data_t) :: coverage_data
        type(coverage_stats_t) :: stats
        type(coverage_branch_t) :: branches(3)
        type(coverage_function_t) :: func
        type(coverage_file_t) :: file_cov
        
        ! Given: Create branches following lcov standard:
        ! Branch 1: taken=5, not_taken=0 (should be covered per lcov)
        ! Branch 2: taken=3, not_taken=2 (fully covered)  
        ! Branch 3: taken=0, not_taken=0 (not covered)
        call branches(1)%init(taken_count=5, not_taken_count=0, branch_id=1, &
                             line_number=10, filename="test.f90")
        call branches(2)%init(taken_count=3, not_taken_count=2, branch_id=2, &
                             line_number=15, filename="test.f90")
        call branches(3)%init(taken_count=0, not_taken_count=0, branch_id=3, &
                             line_number=20, filename="test.f90")
        
        call func%init(name="test_func", parent_module="test_mod", &
                       is_module_procedure=.false., execution_count=1, &
                       line_number=10, filename="test.f90")
        func%branches = branches
        call file_cov%init("test.f90", [coverage_line_t(1, 10, &
                                  "test.f90", .true.)])
        file_cov%functions = [func]
        coverage_data = coverage_data_t([file_cov])
        
        ! When: Calculate branch coverage
        stats = calculate_branch_coverage(coverage_data)
        
        ! Then: Should return 66.67% (2/3 branches covered per lcov standard)
        ! Current implementation incorrectly returns 33.33% (1/3)
        call assert(abs(stats%percentage - 66.67) < 0.01, &
                   "lcov compliant branch coverage", "66.67", &
                   trim(format_percentage(real(stats%percentage), 2)))
                   
        call assert(stats%covered_count == 2, &
                   "lcov covered branch count", "2", &
                   trim(format_integer(stats%covered_count)))
    end subroutine test_branch_coverage_lcov_compliance

end program test_coverage_statistics<|MERGE_RESOLUTION|>--- conflicted
+++ resolved
@@ -200,15 +200,9 @@
         ! When: Calculate branch coverage
         stats = calculate_branch_coverage(coverage_data)
         
-<<<<<<< HEAD
-        ! Then: Should return 50.0% (2 out of 4 fully covered)
-        call assert(abs(stats%percentage - 50.0) < 0.001, &
-                   "50% branch coverage", "50.0", &
-=======
         ! Then: Should return 75.0% (3 out of 4 branches covered per lcov)
-        call assert(abs(stats%percentage - 75.0) < 0.01, &
+        call assert(abs(stats%percentage - 75.0) < 0.001, &
                    "75% branch coverage (lcov)", "75.0", &
->>>>>>> f2d54648
                    trim(format_percentage(real(stats%percentage), 1)))
     end subroutine test_calculate_branch_coverage
 
