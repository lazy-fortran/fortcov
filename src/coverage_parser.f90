module coverage_parser
    use coverage_model
    use string_utils
    implicit none
    private
    
    ! Public types
    public :: coverage_parser_t
    public :: gcov_parser_t
    public :: mock_parser_t
    
    ! Public procedures
    public :: create_parser
    
    ! Abstract parser interface
    type, abstract :: coverage_parser_t
    contains
        procedure(parse_interface), deferred :: parse
        procedure(can_parse_interface), deferred :: can_parse
        procedure(get_required_files_interface), deferred :: get_required_files
    end type coverage_parser_t
    
    ! Concrete GCov parser implementation
    type, extends(coverage_parser_t) :: gcov_parser_t
    contains
        procedure :: parse => gcov_parse
        procedure :: can_parse => gcov_can_parse
        procedure :: get_required_files => gcov_get_required_files
    end type gcov_parser_t
    
    ! Mock parser for testing
    type, extends(coverage_parser_t) :: mock_parser_t
        type(coverage_data_t) :: injected_data
    contains
        procedure :: parse => mock_parse
        procedure :: can_parse => mock_can_parse
        procedure :: get_required_files => mock_get_required_files
        procedure :: inject_data => mock_inject_data
    end type mock_parser_t
    
    ! Abstract interfaces
    abstract interface
        function parse_interface(this, path, error_flag) result(coverage_data)
            import :: coverage_parser_t, coverage_data_t
            class(coverage_parser_t), intent(in) :: this
            character(len=*), intent(in) :: path
            logical, intent(out) :: error_flag
            type(coverage_data_t) :: coverage_data
        end function parse_interface
        
        function can_parse_interface(this, path) result(supported)
            import :: coverage_parser_t
            class(coverage_parser_t), intent(in) :: this
            character(len=*), intent(in) :: path
            logical :: supported
        end function can_parse_interface
        
        function get_required_files_interface(this) result(extensions)
            import :: coverage_parser_t
            class(coverage_parser_t), intent(in) :: this
            character(len=:), allocatable :: extensions(:)
        end function get_required_files_interface
    end interface

contains

    ! Factory function to create parser based on file extension
    subroutine create_parser(path, parser, error_flag)
        character(len=*), intent(in) :: path
        class(coverage_parser_t), allocatable, intent(out) :: parser
        logical, intent(out) :: error_flag
        character(len=10) :: extension
        integer :: dot_pos
        
        error_flag = .false.
        
        ! Input validation: Check path validity
        if (.not. is_valid_path(path)) then
            error_flag = .true.
            return
        end if
        
        ! Extract file extension
        dot_pos = index(path, ".", back=.true.)
        if (dot_pos > 0) then
            extension = path(dot_pos:)
        else
            extension = ""
        end if
        
        ! Select parser based on extension  
        ! Select parser based on file extension
        select case (trim(extension))
        case (".gcov")
            allocate(gcov_parser_t :: parser)
        case (".gcda", ".gcno")
            ! Binary formats not supported - use gcov text output
            error_flag = .true.
        case default
            ! Unsupported file format
            error_flag = .true.
        end select
    end subroutine create_parser

    ! GCov parser implementation - text parsing
    function gcov_parse(this, path, error_flag) result(coverage_data)
        class(gcov_parser_t), intent(in) :: this
        character(len=*), intent(in) :: path
        logical, intent(out) :: error_flag
        type(coverage_data_t) :: coverage_data
        
        ! Local variables for parsing
        integer, parameter :: unit = 10
        character(len=256) :: line
        integer :: iostat_val, line_num, exec_count
        character(len=:), allocatable :: source_filename, line_content
        character(len=:), allocatable :: parts(:)
        type(coverage_line_t), allocatable :: lines_array(:)
        type(coverage_file_t), allocatable :: files_array(:)
        integer :: lines_count, files_count
        logical :: is_executable, has_source
        
        ! Initialize output
        error_flag = .false.
        coverage_data = coverage_data_t()
        lines_count = 0
        files_count = 0
        has_source = .false.
        source_filename = "unknown"
        allocate(coverage_line_t :: lines_array(100)) ! Initial capacity for lines
        allocate(coverage_file_t :: files_array(10))    ! Initial capacity for files
        
        ! Suppress unused variable warning
        associate(dummy => this)
        end associate
        
        ! Open and parse the gcov file
        open(unit, file=path, status="old", iostat=iostat_val)
        if (iostat_val /= 0) then
            error_flag = .true.
            return
        end if
        
        ! Parse line by line
        do
            read(unit, '(A)', iostat=iostat_val) line
            if (iostat_val /= 0) exit ! End of file or error
            
            line = trim(line)
            if (len(line) == 0) cycle ! Skip empty lines
            
            ! Parse header lines
            if (index(line, "Source:") > 0) then
                ! New source file - save previous file if we have data
                if (has_source .and. lines_count > 0) then
                    call add_file_to_array(files_array, files_count, source_filename, &
                                         lines_array(1:lines_count))
                    lines_count = 0  ! Reset for new file
                end if
                
                ! Extract source filename from "Source:filename" pattern
                source_filename = extract_source_filename(line)
                has_source = .true.
                cycle
            else if (index(line, "Graph:") > 0 .or. index(line, "Data:") > 0) then
                ! Skip graph and data header lines
                cycle
            else if (index(line, "function ") > 0 .and. index(line, " called ") > 0) then
                ! Parse function summary lines instead of skipping them
                call parse_function_summary_line(line, source_filename, files_array, &
                                                files_count)
                cycle
            end if
            
            ! Parse coverage data lines (format: execution_count:line_number:content)
            parts = split(line, ":")
            if (size(parts) < 3) cycle ! Invalid format, skip
            
            ! Extract execution count (trim whitespace)
            if (trim(adjustl(parts(1))) == "-") then
                exec_count = -1  ! Non-executable line
                is_executable = .false.
            else if (trim(adjustl(parts(1))) == "#####") then
                exec_count = 0   ! Unexecuted line
                is_executable = .true.
            else
                read(parts(1), *, iostat=iostat_val) exec_count
                if (iostat_val /= 0) cycle ! Invalid number, skip
                
                ! Input validation: Normalize execution counts
                exec_count = normalize_execution_count(exec_count)
                is_executable = .true.
            end if
            
            ! Extract line number (trim whitespace)
            read(parts(2), *, iostat=iostat_val) line_num
            if (iostat_val /= 0) cycle ! Invalid line number, skip
            
            ! Input validation: Check line number bounds
            if (.not. is_valid_line_number(line_num)) then
                cycle ! Skip invalid line numbers
            end if
            
            ! Skip line 0 (header lines)
            if (line_num == 0) cycle
            
            ! Extract line content (join remaining parts with ":")
            line_content = join_parts(parts, 3)
            
            ! Create coverage line
            lines_count = lines_count + 1
            if (lines_count > size(lines_array)) then
                ! Resize array if needed
                call resize_lines_array(lines_array)
            end if
            
            call lines_array(lines_count)%init(exec_count, line_num, &
                                             source_filename, is_executable)
        end do
        
        close(unit)
        
        ! Add the final file if we have data
        if (has_source .and. lines_count > 0) then
            call add_file_to_array(files_array, files_count, source_filename, &
                                 lines_array(1:lines_count))
        end if
        
        ! Build coverage data if we have valid files
        if (files_count > 0) then
            ! Create coverage data with all files
            call coverage_data%init(files_array(1:files_count))
        else
            ! Set error flag if we have no useful data
            error_flag = .true.
        end if
        
    end function gcov_parse

    ! Helper function to extract source filename from "Source:filename" line
<<<<<<< HEAD
    ! Fix for Issue #103: Clean extraction to avoid malformed filenames
=======
    ! Handles gcov format: "        -:    0:Source:src/coverage_engine.f90"
>>>>>>> 8159e2f3
    function extract_source_filename(line) result(filename)
        character(len=*), intent(in) :: line
        character(len=:), allocatable :: filename
        integer :: source_pos
        
<<<<<<< HEAD
        ! Look specifically for "Source:" pattern to avoid gcov formatting
        source_pos = index(line, "Source:")
        if (source_pos > 0) then
            ! Extract filename after "Source:" (7 characters)
            filename = trim(line(source_pos + 7:))
=======
        ! Find "Source:" in the line to handle gcov prefix formatting
        source_pos = index(line, "Source:")
        if (source_pos > 0) then
            ! Extract everything after "Source:"
            source_pos = source_pos + 7  ! Length of "Source:"
            if (source_pos <= len(line)) then
                filename = trim(line(source_pos:))
            else
                filename = "unknown"
            end if
>>>>>>> 8159e2f3
        else
            filename = "unknown"
        end if
    end function extract_source_filename
    
    ! Helper function to join parts from index onwards with ":"
    function join_parts(parts, start_index) result(joined)
        character(len=:), allocatable, intent(in) :: parts(:)
        integer, intent(in) :: start_index
        character(len=:), allocatable :: joined
        integer :: i
        
        joined = ""
        if (start_index <= size(parts)) then
            joined = parts(start_index)
            do i = start_index + 1, size(parts)
                joined = joined // ":" // parts(i)
            end do
        end if
    end function join_parts
    
    ! Helper subroutine to resize lines array when needed
    subroutine resize_lines_array(lines_array)
        type(coverage_line_t), allocatable, intent(inout) :: lines_array(:)
        type(coverage_line_t), allocatable :: temp_array(:)
        integer :: current_size, new_size
        
        current_size = size(lines_array)
        new_size = current_size * 2
        
        ! Copy existing data to temporary array
        allocate(temp_array(current_size))
        temp_array = lines_array
        
        ! Reallocate with larger size
        deallocate(lines_array)
        allocate(lines_array(new_size))
        
        ! Copy data back
        lines_array(1:current_size) = temp_array
        
        deallocate(temp_array)
    end subroutine resize_lines_array
    
    ! Parse function summary line and add function to appropriate file
    ! Format: "function FUNCTION_NAME called N returned P%"
    subroutine parse_function_summary_line(line, current_filename, files_array, &
                                          files_count)
        character(len=*), intent(in) :: line
        character(len=*), intent(in) :: current_filename  
        type(coverage_file_t), allocatable, intent(inout) :: files_array(:)
        integer, intent(inout) :: files_count
        
        character(len=:), allocatable :: function_name, temp_str
        integer :: function_call_count, return_percentage
        integer :: func_start, func_end, called_pos, returned_pos
        integer :: iostat_val
        type(coverage_function_t) :: new_function
        
        ! Extract function name
        func_start = index(line, "function ") + 9
        called_pos = index(line, " called ")
        
        if (func_start <= 9 .or. called_pos <= 0 .or. called_pos <= func_start) then
            return ! Malformed line, skip
        end if
        
        func_end = called_pos - 1
        function_name = trim(line(func_start:func_end))
        
        if (len(function_name) == 0) then
            return ! Empty function name, skip
        end if
        
        ! Extract call count
        called_pos = called_pos + 8  ! Move past " called "
        returned_pos = index(line, " returned ")
        
        if (returned_pos <= 0 .or. returned_pos <= called_pos) then
            return ! Malformed line, skip
        end if
        
        temp_str = trim(line(called_pos:returned_pos-1))
        read(temp_str, *, iostat=iostat_val) function_call_count
        
        if (iostat_val /= 0) then
            function_call_count = 0  ! Default to 0 if parsing fails
        end if
        
        ! Extract return percentage (optional, for future use)
        returned_pos = returned_pos + 10  ! Move past " returned "
        temp_str = trim(line(returned_pos:))
        
        ! Remove '%' if present
        if (len(temp_str) > 0 .and. temp_str(len(temp_str):len(temp_str)) == '%') then
            temp_str = temp_str(1:len(temp_str)-1)
        end if
        
        read(temp_str, *, iostat=iostat_val) return_percentage
        
        if (iostat_val /= 0) then
            return_percentage = 0  ! Default if parsing fails
        end if
        
        ! Create function object with parsed data
        call new_function%init(name=function_name, parent_module="", &
                              is_module_procedure=.false., &
                              execution_count=function_call_count, &
                              line_number=0, filename=current_filename)
        
        ! Add function to the current file (find or create file entry)
        call add_function_to_current_file(new_function, current_filename, &
                                         files_array, files_count)
    end subroutine parse_function_summary_line
    
    ! Add function to current file in files array
    subroutine add_function_to_current_file(func, filename, files_array, files_count)
        type(coverage_function_t), intent(in) :: func
        character(len=*), intent(in) :: filename
        type(coverage_file_t), allocatable, intent(inout) :: files_array(:)
        integer, intent(inout) :: files_count
        
        integer :: file_idx
        type(coverage_function_t), allocatable :: temp_functions(:)
        integer :: current_func_count
        
        ! Find the current file in the array
        file_idx = 0
        do file_idx = 1, files_count
            if (files_array(file_idx)%filename == filename) then
                exit
            end if
        end do
        
        ! If file not found, this function will be added when file is created
        ! For now, we'll store it for later association
        if (file_idx > files_count) then
            return  ! File not found, skip for now
        end if
        
        ! Add function to the file's function array
        if (.not. allocated(files_array(file_idx)%functions)) then
            allocate(files_array(file_idx)%functions(1))
            files_array(file_idx)%functions(1) = func
        else
            ! Extend the functions array
            current_func_count = size(files_array(file_idx)%functions)
            allocate(temp_functions(current_func_count + 1))
            temp_functions(1:current_func_count) = files_array(file_idx)%functions
            temp_functions(current_func_count + 1) = func
            
            deallocate(files_array(file_idx)%functions)
            allocate(files_array(file_idx)%functions, source=temp_functions)
            deallocate(temp_functions)
        end if
    end subroutine add_function_to_current_file
    
    ! Helper subroutine to add a file to the files array
    subroutine add_file_to_array(files_array, files_count, filename, lines)
        type(coverage_file_t), allocatable, intent(inout) :: files_array(:)
        integer, intent(inout) :: files_count
        character(len=*), intent(in) :: filename
        type(coverage_line_t), intent(in) :: lines(:)
        
        files_count = files_count + 1
        
        ! Resize array if needed
        if (files_count > size(files_array)) then
            call resize_files_array(files_array)
        end if
        
        ! Initialize the new file
        call files_array(files_count)%init(filename, lines)
    end subroutine add_file_to_array
    
    ! Helper subroutine to resize files array when needed
    subroutine resize_files_array(files_array)
        type(coverage_file_t), allocatable, intent(inout) :: files_array(:)
        type(coverage_file_t), allocatable :: temp_array(:)
        integer :: current_size, new_size
        
        current_size = size(files_array)
        new_size = current_size * 2
        
        ! Copy existing data to temporary array
        allocate(temp_array(current_size))
        temp_array = files_array
        
        ! Reallocate with larger size
        deallocate(files_array)
        allocate(files_array(new_size))
        
        ! Copy data back
        files_array(1:current_size) = temp_array
        
        deallocate(temp_array)
    end subroutine resize_files_array

    function gcov_can_parse(this, path) result(supported)
        class(gcov_parser_t), intent(in) :: this
        character(len=*), intent(in) :: path
        logical :: supported
        character(len=10) :: extension
        integer :: dot_pos
        
        ! Extract extension and check if supported
        dot_pos = index(path, ".", back=.true.)
        if (dot_pos > 0) then
            extension = path(dot_pos:)
            supported = (trim(extension) == ".gcov")
        else
            supported = .false.
        end if
        
        ! Suppress unused variable warning
        associate(dummy => this)
        end associate
    end function gcov_can_parse

    function gcov_get_required_files(this) result(extensions)
        class(gcov_parser_t), intent(in) :: this
        character(len=:), allocatable :: extensions(:)
        
        ! Placeholder - will support .gcov text files when text parsing is implemented
        allocate(character(len=5) :: extensions(1))
        extensions(1) = ".gcov"
        
        ! Suppress unused variable warning
        associate(dummy => this)
        end associate
    end function gcov_get_required_files

    ! Mock parser implementations
    function mock_parse(this, path, error_flag) result(coverage_data)
        class(mock_parser_t), intent(in) :: this
        character(len=*), intent(in) :: path
        logical, intent(out) :: error_flag
        type(coverage_data_t) :: coverage_data
        
        error_flag = .false.
        coverage_data = this%injected_data
        
        ! Suppress unused variable warning
        associate(dummy => path)
        end associate
    end function mock_parse

    function mock_can_parse(this, path) result(supported)
        class(mock_parser_t), intent(in) :: this
        character(len=*), intent(in) :: path
        logical :: supported
        
        ! Mock parser supports anything for testing
        supported = .true.
        
        ! Suppress unused variable warnings
        associate(dummy1 => this, dummy2 => path)
        end associate
    end function mock_can_parse

    function mock_get_required_files(this) result(extensions)
        class(mock_parser_t), intent(in) :: this
        character(len=:), allocatable :: extensions(:)
        
        allocate(character(len=5) :: extensions(1))
        extensions(1) = ".mock"
        
        ! Suppress unused variable warning
        associate(dummy => this)
        end associate
    end function mock_get_required_files

    subroutine mock_inject_data(this, data)
        class(mock_parser_t), intent(inout) :: this
        type(coverage_data_t), intent(in) :: data
        
        this%injected_data = data
    end subroutine mock_inject_data

    ! Input validation and normalization functions
    
    ! Normalize execution counts to prevent overflow and handle edge cases
    function normalize_execution_count(exec_count) result(normalized)
        integer, intent(in) :: exec_count
        integer :: normalized
        
        ! Handle negative counts (should not occur in valid data)
        if (exec_count < 0) then
            normalized = 0  ! Treat as unexecuted
        ! Cap extremely large values to prevent overflow in statistics
        else if (exec_count > 1000000) then
            normalized = 1000000  ! Cap at reasonable maximum
        else
            normalized = exec_count
        end if
    end function normalize_execution_count
    
    ! Validate line numbers are within reasonable bounds
    function is_valid_line_number(line_num) result(valid)
        integer, intent(in) :: line_num
        logical :: valid
        
        ! Line numbers should be positive and within reasonable file size limits
        ! Allow up to 100,000 lines per file (generous for most source files)
        valid = (line_num > 0 .and. line_num <= 100000)
    end function is_valid_line_number

    ! Path validation function
    function is_valid_path(path) result(valid)
        character(len=*), intent(in) :: path
        logical :: valid
        integer :: i, path_len
        character :: ch
        
        valid = .true.
        path_len = len_trim(path)
        
        ! Check for empty or whitespace-only paths
        if (path_len == 0) then
            valid = .false.
            return
        end if
        
        ! Check for excessively long paths (limit: 1000 characters)
        if (path_len > 1000) then
            valid = .false.
            return
        end if
        
        ! Check for dangerous characters that could enable command injection
        do i = 1, path_len
            ch = path(i:i)
            select case (ch)
            case (';', '|', '&', '$', '`', '(', ')', '{', '}', '[', ']', '<', '>')
                valid = .false.
                return
            case (char(0), char(10), char(13)) ! null, newline, carriage return
                valid = .false.
                return
            end select
        end do
        
        ! Additional check for whitespace-only path
        if (len_trim(adjustl(path)) == 0) then
            valid = .false.
            return
        end if
    end function is_valid_path

end module coverage_parser<|MERGE_RESOLUTION|>--- conflicted
+++ resolved
@@ -238,34 +238,23 @@
     end function gcov_parse
 
     ! Helper function to extract source filename from "Source:filename" line
-<<<<<<< HEAD
     ! Fix for Issue #103: Clean extraction to avoid malformed filenames
-=======
     ! Handles gcov format: "        -:    0:Source:src/coverage_engine.f90"
->>>>>>> 8159e2f3
     function extract_source_filename(line) result(filename)
         character(len=*), intent(in) :: line
         character(len=:), allocatable :: filename
         integer :: source_pos
         
-<<<<<<< HEAD
         ! Look specifically for "Source:" pattern to avoid gcov formatting
         source_pos = index(line, "Source:")
         if (source_pos > 0) then
-            ! Extract filename after "Source:" (7 characters)
-            filename = trim(line(source_pos + 7:))
-=======
-        ! Find "Source:" in the line to handle gcov prefix formatting
-        source_pos = index(line, "Source:")
-        if (source_pos > 0) then
-            ! Extract everything after "Source:"
+            ! Extract everything after "Source:" with bounds checking
             source_pos = source_pos + 7  ! Length of "Source:"
             if (source_pos <= len(line)) then
                 filename = trim(line(source_pos:))
             else
                 filename = "unknown"
             end if
->>>>>>> 8159e2f3
         else
             filename = "unknown"
         end if
