--- conflicted
+++ resolved
@@ -420,29 +420,16 @@
         
         integer :: i, gcov_command_result
         character(len=1024) :: gcov_command
-<<<<<<< HEAD
-        character(len=256) :: gcno_file, gcda_base
-        character(len=256) :: gcov_executable
-=======
         character(len=256) :: gcno_file, gcda_base, gcov_exec
->>>>>>> f591fba8
         logical :: gcno_exists
         
         call clear_error_context(error_ctx)
         
-<<<<<<< HEAD
-        ! Ensure gcov executable is set
-        if (allocated(config%gcov_executable) .and. len_trim(config%gcov_executable) > 0) then
-            gcov_executable = trim(config%gcov_executable)
-        else
-            gcov_executable = 'gcov'  ! Default to 'gcov' if not specified
-=======
         ! Initialize gcov executable with safe default
         if (allocated(config%gcov_executable)) then
             gcov_exec = trim(config%gcov_executable)
         else
             gcov_exec = 'gcov'  ! Use default gcov if not configured
->>>>>>> f591fba8
         end if
         
         ! Process each .gcda file
@@ -465,11 +452,7 @@
             end if
             
             ! Run gcov on the .gcda file with full path
-<<<<<<< HEAD
-            write(gcov_command, '(A,1X,A)') trim(gcov_executable), &
-=======
             write(gcov_command, '(A,1X,A)') trim(gcov_exec), &
->>>>>>> f591fba8
                 trim(gcda_files(i))
             call execute_command_line(trim(gcov_command), &
                 exitstat=gcov_command_result)
