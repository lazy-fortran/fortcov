--- conflicted
+++ resolved
@@ -29,10 +29,7 @@
         character(len=:), allocatable :: output_path
         character(len=:), allocatable :: source_paths(:)
         character(len=:), allocatable :: exclude_patterns(:)
-<<<<<<< HEAD
-=======
         character(len=:), allocatable :: coverage_files(:)
->>>>>>> a63b905e
         character(len=:), allocatable :: gcov_executable
         real :: minimum_coverage
         logical :: verbose
@@ -103,9 +100,6 @@
             arg = trim(flags(i))
             
             if (len_trim(arg) == 0) cycle
-            
-            ! Skip executable paths (they should not be treated as arguments)
-            if (is_executable_path(arg)) cycle
             
             ! Check for help flag
             if (arg == "--help" .or. arg == "-h") then
@@ -633,36 +627,4 @@
         end if
     end subroutine validate_config
 
-<<<<<<< HEAD
-    ! Helper function to detect if an argument is likely an executable path
-    function is_executable_path(arg) result(is_exec)
-        character(len=*), intent(in) :: arg
-        logical :: is_exec
-        
-        ! Detect executable paths by checking for:
-        ! 1. Absolute paths starting with /
-        ! 2. Paths containing /build/ (common in FPM builds)
-        ! 3. Paths ending with common executable names
-        is_exec = .false.
-        
-        ! Check for absolute path starting with /
-        if (len_trim(arg) > 0 .and. arg(1:1) == '/') then
-            ! Check if it contains typical build directories
-            if (index(arg, '/build/') > 0 .or. &
-                index(arg, '/app/') > 0 .or. &
-                index(arg, 'fortcov') > 0) then
-                is_exec = .true.
-                return
-            end if
-        end if
-        
-        ! Check for paths ending with executable names
-        if (index(arg, 'fortcov') > 0 .and. &
-            (index(arg, '/') > 0 .or. index(arg, '\') > 0)) then
-            is_exec = .true.
-        end if
-    end function is_executable_path
-
-=======
->>>>>>> a63b905e
 end module fortcov_config